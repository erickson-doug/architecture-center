--- conflicted
+++ resolved
@@ -31,13 +31,8 @@
 
 ![Architecture for a SaaS solution enabling HPC capabilities][architecture]
 
-<<<<<<< HEAD
-* Users can access NV-series virtual machines (VMs) via a browser with an HTML5-based RDP connection using the [Apache Guacamole service](https://guacamole.apache.org). These VM instances provide powerful GPUs for rendering and collaborative tasks. Users can edit their designs and view their results without needing access to high-end mobile computing devices or laptops. The scheduler spins up additional VMs based on user-defined heuristics.
-* From a desktop CAD session, users can submit workloads for execution on available HPC cluster nodes. These workloads perform tasks such as stress analysis or computational fluid dynamics calculations, eliminating the need for dedicated on-premises compute clusters. These cluster nodes can be configured to auto-scale based on load or queue depth based on active user demand for compute resources.
-=======
 * Users can access NV-series virtual machines (VMs) via a browser with an HTML5-based RDP connection using the [Apache Guacamole service](https://guacamole.apache.org/). These VM instances provide powerful GPUs for rendering and collaborative tasks. Users can edit their designs and view their results without needing access to high-end mobile computing devices or laptops. The scheduler spins up additional VMs based on user-defined heuristics.
 * From a desktop CAD session, users can submit workloads for execution on available HPC cluster nodes. These workloads perform tasks such as stress analysis or computational fluid dynamics calculations, eliminating the need for dedicated  on-premises compute clusters. These cluster nodes can be configured to auto-scale based on load or queue depth based on active user demand for compute resources.
->>>>>>> a7ce2dc3
 * Azure Kubernetes Service (AKS) is used to host the web resources available to end users.
 
 ### Components
